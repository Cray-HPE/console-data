--- conflicted
+++ resolved
@@ -41,11 +41,7 @@
 
 ### Final Stage ###
 # Start with a fresh image so build tools are not included
-<<<<<<< HEAD
-FROM arti.dev.cray.com/baseos-docker-master-local/alpine:3.13.5
-=======
 FROM arti.dev.cray.com/baseos-docker-master-local/alpine:3.13.5 as base
->>>>>>> b092cc77
 
 RUN set -eux \
     && apk update \
