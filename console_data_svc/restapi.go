--- conflicted
+++ resolved
@@ -51,24 +51,12 @@
 		Class: class, NID: nid, Role: role}
 }
 
-<<<<<<< HEAD
 // acquireNodes(podId, numRiver, numMtn) → returns list of nodes and assigns them to pod with current timestamp (called by console-node)
 // pod_id will be stateful set named (node-1, node-1, node-x)
 // Give me up to 1k mtgn and 500 river.
 // Makes the assignments based on what is available.
 // Return the new list of nodes (consoleNI struct) of what was assigned.
 // May return nothing in the vast majority of times.
-=======
-/*
-acquireNodes(podId, numRiver, numMtn) → returns list of nodes and assigns them to pod with current timestamp (called by console-node)
-  pod_id will be stateful set named (node-1, node-1, node-x)
-  Give me up to 1k mtgn and 500 river.
-  Makes the assignments based on what is available.
-  Return the new list of nodes (consoleNI struct) of what was assigned.
-	 May return nothing in the vast majority of times.
-
-*/
->>>>>>> 92a0fa84
 func consolePodAcquireNodes(w http.ResponseWriter, r *http.Request) {
 	type ReqData struct {
 		NumMtn int `json:"nummtn"` // Requested number of Mountain nodes
